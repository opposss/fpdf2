--- conflicted
+++ resolved
@@ -49,11 +49,11 @@
 .project
 .pydevproject
 
-<<<<<<< HEAD
+#<<<<<<< HEAD
 # Idea
 .idea
-=======
+#=======
 # Temporary test files
 /tests/fpdf_local/
 /tests/out-*
->>>>>>> a6516de4
+#>>>>>>> fork/master